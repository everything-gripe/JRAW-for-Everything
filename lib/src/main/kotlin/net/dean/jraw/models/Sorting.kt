package net.dean.jraw.models

/**
 * Represents how the reddit API chooses what it returns in a Paginator
 *
 * @property requiresTimePeriod If this sorting method must also include a [TimePeriod]. For example, sorting by [TOP]
 * is ambiguous, reddit doesn't know what posts to include when sorting. Sorting by [TOP] of the past [TimePeriod.HOUR]
 * is not ambiguous.
 */
<<<<<<< HEAD
interface Sorting {
    val requiresTimePeriod: Boolean
    val name: String
}

enum class GeneralSort(override val requiresTimePeriod: Boolean = false) : Sorting {
    NEW
}

enum class SubredditSort(override val requiresTimePeriod: Boolean = false) : Sorting {
    HOT,
=======
enum class Sorting constructor(val requiresTimePeriod: Boolean = false) {
    /** Popular posts, takes into account score, age, and other factors. */
    HOT,

    /** Posts that include gold */
    GILDED,

    /** New posts */
>>>>>>> 53bdda36
    NEW,

    /** Somewhat new posts that have a lot of karma relative to others posted at the same time */
    RISING,

    /** Posts that received a lot of downvotes */
    CONTROVERSIAL(true),
<<<<<<< HEAD
    TOP(true);
}

enum class UserHistorySort(override val requiresTimePeriod: Boolean = false) : Sorting {
    HOT,
    NEW,
    CONTROVERSIAL(true),
    TOP(true);
}

enum class SearchSort(override val requiresTimePeriod: Boolean = true) : Sorting {
    RELEVANCE, HOT, TOP, NEW, COMMENTS;
=======

    /** Posts that received the most upvotes */
    TOP(true)
>>>>>>> 53bdda36
}<|MERGE_RESOLUTION|>--- conflicted
+++ resolved
@@ -7,51 +7,60 @@
  * is ambiguous, reddit doesn't know what posts to include when sorting. Sorting by [TOP] of the past [TimePeriod.HOUR]
  * is not ambiguous.
  */
-<<<<<<< HEAD
 interface Sorting {
     val requiresTimePeriod: Boolean
     val name: String
 }
 
-enum class GeneralSort(override val requiresTimePeriod: Boolean = false) : Sorting {
+internal enum class GeneralSort(override val requiresTimePeriod: Boolean = false) : Sorting {
+    /** Used only internally as a default sort */
     NEW
 }
 
 enum class SubredditSort(override val requiresTimePeriod: Boolean = false) : Sorting {
-    HOT,
-=======
-enum class Sorting constructor(val requiresTimePeriod: Boolean = false) {
     /** Popular posts, takes into account score, age, and other factors. */
     HOT,
 
-    /** Posts that include gold */
-    GILDED,
-
     /** New posts */
->>>>>>> 53bdda36
     NEW,
 
     /** Somewhat new posts that have a lot of karma relative to others posted at the same time */
     RISING,
 
-    /** Posts that received a lot of downvotes */
+    /** Posts that received a lot of both upvotes and downvotes */
     CONTROVERSIAL(true),
-<<<<<<< HEAD
+
+    /** Posts that received the biggest score (upvotes minus downvotes) */
     TOP(true);
 }
 
 enum class UserHistorySort(override val requiresTimePeriod: Boolean = false) : Sorting {
+    /** Popular posts and comments, takes into account score, age, and other factors. */
     HOT,
+
+    /** New posts and comments */
     NEW,
+
+    /** Posts and comments that received a lot of both upvotes and downvotes */
     CONTROVERSIAL(true),
+
+    /** Posts and comments that received the biggest score (upvotes minus downvotes) */
     TOP(true);
 }
 
 enum class SearchSort(override val requiresTimePeriod: Boolean = true) : Sorting {
-    RELEVANCE, HOT, TOP, NEW, COMMENTS;
-=======
+    /** Posts that match the search query the most */
+    RELEVANCE,
 
-    /** Posts that received the most upvotes */
-    TOP(true)
->>>>>>> 53bdda36
+    /** Popular posts, takes into account score, age, and other factors. */
+    HOT,
+
+    /** Posts that received the biggest score (upvotes minus downvotes) */
+    TOP,
+
+    /** New posts */
+    NEW,
+
+    /** Posts that received the most comments */
+    COMMENTS;
 }